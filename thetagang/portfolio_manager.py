import logging
import math
import random
import sys
from asyncio import Future
from typing import Any, Callable, Dict, List, Optional, Tuple

import numpy as np
from ib_async import (
    AccountValue,
    Order,
    PortfolioItem,
    TagValue,
    Ticker,
    Trade,
    util,
)
from ib_async.contract import ComboLeg, Contract, Index, Option, Stock
from ib_async.ib import IB
from ib_async.order import LimitOrder
from rich import box
from rich.console import Group
from rich.panel import Panel
from rich.pretty import Pretty
from rich.table import Table

from thetagang import log
from thetagang.fmt import dfmt, ffmt, ifmt, pfmt
from thetagang.ibkr import IBKR, RequiredFieldValidationError, TickerField
from thetagang.util import (
    account_summary_to_dict,
    algo_params_from,
    calculate_net_short_positions,
    can_write_when,
    close_if_unable_to_roll,
    count_long_option_positions,
    count_short_option_positions,
    get_higher_price,
    get_lower_price,
    get_max_dte_for,
    get_minimum_credit,
    get_short_positions,
    get_strike_limit,
    get_target_calls,
    get_target_delta,
    get_target_dte,
    get_write_threshold_perc,
    get_write_threshold_sigma,
    maintain_high_water_mark,
    midpoint_or_market_price,
    net_option_positions,
    portfolio_positions_to_dict,
    position_pnl,
    trading_is_allowed,
    weighted_avg_long_strike,
    weighted_avg_short_strike,
    would_increase_spread,
)

from .options import option_dte

# Turn off some of the more annoying logging output from ib_async
logging.getLogger("ib_async.ib").setLevel(logging.ERROR)
logging.getLogger("ib_async.wrapper").setLevel(logging.CRITICAL)


class NoValidContractsError(Exception):
    def __init__(self, message: str) -> None:
        self.message = message
        super().__init__(self.message)


class PortfolioManager:
    def __init__(
        self, config: Dict[str, Dict[str, Any]], ib: IB, completion_future: Future[bool]
    ) -> None:
        self.account_number = config["account"]["number"]
        self.config = config
        self.ibkr = IBKR(
            ib,
            config["ib_async"]["api_response_wait_time"],
            self.config["orders"]["exchange"],
        )
        self.completion_future = completion_future
        self.has_excess_calls: set[str] = set()
        self.has_excess_puts: set[str] = set()
        self.orders: List[tuple[Contract, LimitOrder]] = []
        self.trades: List[Trade] = []
        self.target_quantities: Dict[str, int] = {}
        self.qualified_contracts: Dict[int, Contract] = {}

    def get_short_calls(
        self, portfolio_positions: Dict[str, List[PortfolioItem]]
    ) -> List[PortfolioItem]:
        return self.get_short_contracts(portfolio_positions, "C")

    def get_short_puts(
        self, portfolio_positions: Dict[str, List[PortfolioItem]]
    ) -> List[PortfolioItem]:
        return self.get_short_contracts(portfolio_positions, "P")

    def get_short_contracts(
        self, portfolio_positions: Dict[str, List[PortfolioItem]], right: str
    ) -> List[PortfolioItem]:
        ret: List[PortfolioItem] = []
        for symbol in portfolio_positions:
            ret = ret + get_short_positions(portfolio_positions[symbol], right)
        return ret

    async def put_is_itm(self, contract: Contract) -> bool:
        ticker = await self.ibkr.get_ticker_for_stock(
            contract.symbol, contract.primaryExchange
        )
        return contract.strike >= ticker.marketPrice()

    def position_can_be_closed(self, position: PortfolioItem, table: Table) -> bool:
        if not trading_is_allowed(self.config, position.contract.symbol):
            return False

        close_at_pnl = self.config["roll_when"]["close_at_pnl"]
        if close_at_pnl:
            pnl = position_pnl(position)

            if pnl > close_at_pnl:
                table.add_row(
                    f"{position.contract.localSymbol}",
                    "[deep_sky_blue1]Close",
                    f"[deep_sky_blue1]Will be closed because P&L of {pfmt(pnl, 1)} is > {pfmt(close_at_pnl, 1)}",
                )
                return True

        return False

    def put_can_be_closed(self, put: PortfolioItem, table: Table) -> bool:
        return self.position_can_be_closed(put, table)

    async def put_can_be_rolled(self, put: PortfolioItem, table: Table) -> bool:
        # Ignore long positions, we only roll shorts
        if put.position > 0:
            return False

        if not trading_is_allowed(self.config, put.contract.symbol):
            return False

        try:
            itm = await self.put_is_itm(put.contract)
        except RequiredFieldValidationError:
            log.error(
                f"Checking rollable puts failed for #{put.contract.symbol}. Continuing anyway..."
            )
            return False

        if (
            isinstance(put.contract, Option)
            and itm
            and self.config["roll_when"]["puts"]["always_when_itm"]
        ):
            table.add_row(
                f"{put.contract.localSymbol}",
                "[blue]Roll",
                f"[blue]Will be rolled because put is ITM "
                f"and always_when_itm={self.config['roll_when']['puts']['always_when_itm']}",
            )
            return True

        # Check if this put is ITM, and if it's o.k. to roll
        if (
            not self.config["roll_when"]["puts"]["itm"]
            and isinstance(put.contract, Option)
            and itm
        ):
            return False

        # Don't roll if there are excess puts and we're configured not to roll
        if (
            put.contract.symbol in self.has_excess_puts
            and not self.config["roll_when"]["puts"]["has_excess"]
        ):
            table.add_row(
                f"{put.contract.localSymbol}",
                "[cyan1]None",
                "[cyan1]Won't be rolled because there are excess puts",
            )
            return False

        dte = option_dte(put.contract.lastTradeDateOrContractMonth)
        pnl = position_pnl(put)

        roll_when_dte = self.config["roll_when"]["dte"]
        roll_when_pnl = self.config["roll_when"]["pnl"]
        roll_when_min_pnl = self.config["roll_when"]["min_pnl"]

        if (
            "max_dte" in self.config["roll_when"]
            and dte > self.config["roll_when"]["max_dte"]
        ):
            return False

        if dte <= roll_when_dte:
            if pnl >= roll_when_min_pnl:
                table.add_row(
                    f"{put.contract.localSymbol}",
                    "[blue]Roll",
                    f"[blue]Can be rolled because DTE of {dte} is <= {self.config['roll_when']['dte']} and P&L of {pfmt(pnl , 1)} is >= {pfmt(roll_when_min_pnl , 1)}",
                )
                return True
            table.add_row(
                f"{put.contract.localSymbol}",
                "[cyan1]None",
                f"[cyan1]Can't be rolled because P&L of {pfmt(pnl, 1)} is < {pfmt(roll_when_min_pnl, 1)}",
            )

        if pnl >= roll_when_pnl:
            if "max_dte" in self.config["roll_when"]:
                table.add_row(
                    f"{put.contract.localSymbol}",
                    "[blue]Roll",
                    f"[blue]Can be rolled because DTE of {dte} is <= {self.config['roll_when']['max_dte']} and P&L of {pfmt(pnl , 1)} is >= {pfmt(roll_when_pnl , 1)}",
                )
            else:
                table.add_row(
                    f"{put.contract.localSymbol}",
                    "[blue]Roll",
                    f"[blue]Can be rolled because P&L of {pfmt(pnl, 1)} is >= {pfmt(roll_when_pnl, 1)}",
                )
            return True

        return False

    async def call_is_itm(self, contract: Contract) -> bool:
        # Special case for handling VIX
        if contract.symbol == "VIX":
            vix_contract = Index("VIX", "CBOE", "USD")
            ticker = await self.ibkr.get_ticker_for_contract(vix_contract)
        else:
            ticker = await self.ibkr.get_ticker_for_stock(
                contract.symbol, contract.primaryExchange
            )
        return contract.strike <= ticker.marketPrice()

    def call_can_be_closed(self, call: PortfolioItem, table: Table) -> bool:
        return self.position_can_be_closed(call, table)

    async def call_can_be_rolled(self, call: PortfolioItem, table: Table) -> bool:
        # Ignore long positions, we only roll shorts
        if call.position > 0:
            return False

        if not trading_is_allowed(self.config, call.contract.symbol):
            return False

        if (
            isinstance(call.contract, Option)
            and await self.call_is_itm(call.contract)
            and self.config["roll_when"]["calls"]["always_when_itm"]
        ):
            table.add_row(
                f"{call.contract.localSymbol}",
                "[blue]Roll",
                f"[blue]Will be rolled because call is ITM "
                f"and always_when_itm={self.config['roll_when']['calls']['always_when_itm']}",
            )
            return True

        # Check if this call is ITM, and it's o.k. to roll
        if (
            not self.config["roll_when"]["calls"]["itm"]
            and isinstance(call.contract, Option)
            and await self.call_is_itm(call.contract)
        ):
            return False

        # Don't roll if there are excess CCs and we're configured not to roll
        if (
            call.contract.symbol in self.has_excess_calls
            and not self.config["roll_when"]["calls"]["has_excess"]
        ):
            table.add_row(
                f"{call.contract.localSymbol}",
                "[cyan1]None",
                f"[cyan1]Won't be rolled because there are excess calls for {call.contract.symbol}",
            )
            return False

        dte = option_dte(call.contract.lastTradeDateOrContractMonth)
        pnl = position_pnl(call)

        roll_when_dte = self.config["roll_when"]["dte"]
        roll_when_pnl = self.config["roll_when"]["pnl"]
        roll_when_min_pnl = self.config["roll_when"]["min_pnl"]

        if (
            "max_dte" in self.config["roll_when"]
            and dte > self.config["roll_when"]["max_dte"]
        ):
            return False

        if dte <= roll_when_dte:
            if pnl >= roll_when_min_pnl:
                table.add_row(
                    f"{call.contract.localSymbol}",
                    "[blue]Roll",
                    f"[blue]Can be rolled because DTE of {dte} is <= {self.config['roll_when']['dte']}"
                    f" and P&L of {pfmt(pnl , 1)} is >= {pfmt(roll_when_min_pnl , 1)}",
                )
                return True
            table.add_row(
                f"{call.contract.localSymbol}",
                "[cyan1]None",
                f"[cyan1]Can't be rolled because P&L of {pfmt(pnl, 1)} is < {pfmt(roll_when_min_pnl , 1)}",
            )

        if pnl >= roll_when_pnl:
            if "max_dte" in self.config["roll_when"]:
                table.add_row(
                    f"{call.contract.localSymbol}",
                    "[blue]Roll",
                    f"[blue]Can be rolled because DTE of {dte} is <= {self.config['roll_when']['max_dte']}"
                    f" and P&L of {pfmt(pnl , 1)} is >= {pfmt(roll_when_pnl , 1)}",
                )
            else:
                table.add_row(
                    f"{call.contract.localSymbol}",
                    "[blue]Roll",
                    f"[blue]Can be rolled because P&L of {pfmt(pnl, 1)} is >= {pfmt(roll_when_pnl, 1)}",
                )
            return True

        return False

    def get_symbols(self) -> List[str]:
        return list(self.config["symbols"].keys())

    def filter_positions(
        self, portfolio_positions: List[PortfolioItem]
    ) -> List[PortfolioItem]:
        symbols = self.get_symbols()
        return [
            item
            for item in portfolio_positions
            if item.account == self.account_number
            and (
                item.contract.symbol in symbols
                or item.contract.symbol == "VIX"
                or item.contract.symbol == self.config["cash_management"]["cash_fund"]
            )
            and item.position != 0
            and item.averageCost != 0
        ]

    def get_portfolio_positions(self) -> Dict[str, List[PortfolioItem]]:
        portfolio_positions = self.ibkr.portfolio(account=self.account_number)
        return portfolio_positions_to_dict(self.filter_positions(portfolio_positions))

    def initialize_account(self) -> None:
        self.ibkr.set_market_data_type(self.config["account"]["market_data_type"])

        if self.config["account"]["cancel_orders"]:
            # Cancel any existing orders
            open_trades = self.ibkr.open_trades()
            for trade in open_trades:
                if not trade.isDone() and (
                    trade.contract.symbol in self.get_symbols()
                    or (
                        self.config["vix_call_hedge"]["enabled"]
                        and trade.contract.symbol == "VIX"
                    )
                    or (
                        self.config["cash_management"]["enabled"]
                        and trade.contract.symbol
                        == self.config["cash_management"]["cash_fund"]
                    )
                ):
                    log.warning(f"Canceling order {trade.order}")
                    self.ibkr.cancel_order(trade.order)

    async def summarize_account(
        self,
    ) -> Tuple[
        Dict[str, AccountValue],
        Dict[str, List[PortfolioItem]],
    ]:
        account_summary = await self.ibkr.account_summary(self.account_number)
        account_summary = account_summary_to_dict(account_summary)

        if "NetLiquidation" not in account_summary:
            raise RuntimeError(
                f"Account number {self.config['account']['number']} appears invalid (no account data returned)"
            )

        table = Table(title="Account summary")
        table.add_column("Item")
        table.add_column("Value", justify="right")
        table.add_row(
            "Net liquidation", dfmt(account_summary["NetLiquidation"].value, 0)
        )
        table.add_row(
            "Excess liquidity", dfmt(account_summary["ExcessLiquidity"].value, 0)
        )
        table.add_row("Initial margin", dfmt(account_summary["InitMarginReq"].value, 0))
        table.add_row(
            "Maintenance margin", dfmt(account_summary["FullMaintMarginReq"].value, 0)
        )
        table.add_row("Buying power", dfmt(account_summary["BuyingPower"].value, 0))
        table.add_row("Total cash", dfmt(account_summary["TotalCashValue"].value, 0))
        table.add_row("Cushion", pfmt(account_summary["Cushion"].value, 0))
        table.add_section()
        table.add_row(
            "Target buying power usage", dfmt(self.get_buying_power(account_summary), 0)
        )
        log.print(Panel(table))

        portfolio_positions = self.get_portfolio_positions()

        position_values: Dict[int, Dict[str, str]] = {}

        async def is_itm(pos: PortfolioItem) -> str:
            if isinstance(pos.contract, Option):
                if pos.contract.right.startswith("C") and await self.call_is_itm(
                    pos.contract
                ):
                    return "✔️"
                if pos.contract.right.startswith("P") and await self.put_is_itm(
                    pos.contract
                ):
                    return "✔️"
            return ""

        async def load_position_task(pos: PortfolioItem) -> None:
            position_values[pos.contract.conId] = {
                "qty": (
                    ifmt(int(pos.position))
                    if pos.position.is_integer()
                    else ffmt(pos.position, 4)
                ),
                "mktprice": dfmt(pos.marketPrice),
                "avgprice": dfmt(pos.averageCost),
                "value": dfmt(pos.marketValue, 0),
                "cost": dfmt(pos.averageCost * pos.position, 0),
                "unrealized": dfmt(pos.unrealizedPNL, 0),
                "p&l": pfmt(position_pnl(pos), 1),
                "itm?": await is_itm(pos),
            }
            if isinstance(pos.contract, Option):
                position_values[pos.contract.conId]["avgprice"] = dfmt(
                    pos.averageCost / float(pos.contract.multiplier)
                )
                position_values[pos.contract.conId]["strike"] = dfmt(
                    pos.contract.strike
                )
                position_values[pos.contract.conId]["dte"] = str(
                    option_dte(pos.contract.lastTradeDateOrContractMonth)
                )
                position_values[pos.contract.conId]["exp"] = str(
                    pos.contract.lastTradeDateOrContractMonth
                )

        tasks = [
            load_position_task(position)
            for _, positions in portfolio_positions.items()
            for position in positions
        ]
        await log.track_async(tasks, "Loading portfolio positions...")

        table = Table(
            title="Portfolio positions",
            collapse_padding=True,
        )
        table.add_column("Symbol")
        table.add_column("R")
        table.add_column("Qty", justify="right")
        table.add_column("MktPrice", justify="right")
        table.add_column("AvgPrice", justify="right")
        table.add_column("Value", justify="right")
        table.add_column("Cost", justify="right")
        table.add_column("Unrealized P&L", justify="right")
        table.add_column("P&L", justify="right")
        table.add_column("Strike", justify="right")
        table.add_column("Exp", justify="right")
        table.add_column("DTE", justify="right")
        table.add_column("ITM?")
        first = True
        for symbol, position in portfolio_positions.items():
            if not first:
                table.add_section()
            first = False
            table.add_row(symbol)
            sorted_positions = sorted(
                position,
                key=lambda p: (
                    option_dte(p.contract.lastTradeDateOrContractMonth)
                    if isinstance(p.contract, Option)
                    else -1
                ),  # Keep stonks on top
            )

            def getval(col: str, conId: int) -> str:
                return position_values[conId][col]

            for pos in sorted_positions:
                conId = pos.contract.conId
                if isinstance(pos.contract, Stock):
                    table.add_row(
                        "",
                        "S",
                        getval("qty", conId),
                        getval("mktprice", conId),
                        getval("avgprice", conId),
                        getval("value", conId),
                        getval("cost", conId),
                        getval("unrealized", conId),
                        getval("p&l", conId),
                    )
                elif isinstance(pos.contract, Option):
                    table.add_row(
                        "",
                        pos.contract.right,
                        getval("qty", conId),
                        getval("mktprice", conId),
                        getval("avgprice", conId),
                        getval("value", conId),
                        getval("cost", conId),
                        getval("unrealized", conId),
                        getval("p&l", conId),
                        getval("strike", conId),
                        getval("exp", conId),
                        getval("dte", conId),
                        getval("itm?", conId),
                    )

        log.print(table)

        return (account_summary, portfolio_positions)

    async def manage(self) -> None:
        try:
            self.initialize_account()
            (account_summary, portfolio_positions) = await self.summarize_account()

            # Check if we have enough buying power to write some puts
            (
                positions_table,
                put_actions_table,
                puts_to_write,
            ) = await self.check_if_can_write_puts(account_summary, portfolio_positions)
            log.print(positions_table)

            # Look for lots of stock that don't have covered calls
            (call_actions_table, calls_to_write) = (
                await self.check_for_uncovered_positions(
                    account_summary, portfolio_positions
                )
            )

            log.print(put_actions_table)
            await self.write_puts(puts_to_write)

            log.print(call_actions_table)
            await self.write_calls(calls_to_write)

            # Refresh positions, in case anything changed from the orders above
            portfolio_positions = self.get_portfolio_positions()

            (rollable_puts, closeable_puts, group1) = await self.check_puts(
                portfolio_positions
            )
            (rollable_calls, closeable_calls, group2) = await self.check_calls(
                portfolio_positions
            )
            log.print(Panel(Group(group1, group2)))

            await self.close_puts(
                closeable_puts + await self.roll_puts(rollable_puts, account_summary)
            )
            await self.close_calls(
                closeable_calls
                + await self.roll_calls(
                    rollable_calls, account_summary, portfolio_positions
                )
            )

            # check if we should do VIX call hedging
            await self.do_vix_hedging(account_summary, portfolio_positions)

            # manage dat cash
            await self.do_cashman(account_summary, portfolio_positions)

            self.submit_orders()

            try:
                await self.ibkr.wait_for_submitting_orders(self.trades)
            except RuntimeError:
                log.error("Submitting orders failed. Continuing anyway..")
                pass

            await self.adjust_prices()

            await self.ibkr.wait_for_submitting_orders(self.trades)

            log.info("ThetaGang is done, shutting down! Cya next time. :sparkles:")
        except:
            log.error("ThetaGang terminated with error...")
            raise

        finally:
            # Shut it down
            self.completion_future.set_result(True)

    async def check_puts(
        self, portfolio_positions: Dict[str, List[PortfolioItem]]
    ) -> Tuple[List[Any], List[Any], Group]:
        # Check for puts which may be rolled to the next expiration or a better price
        puts = self.get_short_puts(portfolio_positions)
        # Filter out an VIX positions
        puts = [put for put in puts if put.contract.symbol != "VIX"]

        # find puts eligible to be rolled or closed
        rollable_puts: List[PortfolioItem] = []
        closeable_puts: List[PortfolioItem] = []

        table = Table(title="Rollable & closeable puts")
        table.add_column("Contract")
        table.add_column("Action")
        table.add_column("Detail")

        async def check_put_can_be_rolled_task(
            put: PortfolioItem, table: Table
        ) -> None:
            if await self.put_can_be_rolled(put, table):
                rollable_puts.append(put)
            elif self.put_can_be_closed(put, table):
                closeable_puts.append(put)

        tasks = [check_put_can_be_rolled_task(put, table) for put in puts]
        await log.track_async(tasks, "Checking rollable/closeable puts...")

        total_rollable_puts = math.floor(sum([abs(p.position) for p in rollable_puts]))
        total_closeable_puts = math.floor(
            sum([abs(p.position) for p in closeable_puts])
        )

        text1 = f"[magenta]{total_rollable_puts} puts can be rolled"
        text2 = f"[magenta]{total_closeable_puts} puts can be closed"

        if total_closeable_puts + total_rollable_puts > 0:
            group = Group(text1, text2, table)
        else:
            group = Group(text1, text2)

        return (rollable_puts, closeable_puts, group)

    async def check_calls(
        self, portfolio_positions: Dict[str, List[PortfolioItem]]
    ) -> Tuple[List[Any], List[Any], Group]:
        # Check for calls which may be rolled to the next expiration or a better price
        calls = self.get_short_calls(portfolio_positions)
        # Filter out an VIX positions
        calls = [call for call in calls if call.contract.symbol != "VIX"]

        # find calls eligible to be rolled
        rollable_calls: List[PortfolioItem] = []
        closeable_calls: List[PortfolioItem] = []

        table = Table(title="Rollable & closeable calls")
        table.add_column("Contract")
        table.add_column("Action")
        table.add_column("Detail")

        for c in log.track(
            calls, description="Checking rollable/closeable calls...", total=len(calls)
        ):
            if self.call_can_be_rolled(c, table):
                rollable_calls.append(c)
            elif self.call_can_be_closed(c, table):
                closeable_calls.append(c)

        total_rollable_calls = math.floor(
            sum([abs(p.position) for p in rollable_calls])
        )
        total_closeable_calls = math.floor(
            sum([abs(p.position) for p in closeable_calls])
        )

        text1 = f"[magenta]{total_rollable_calls} calls can be rolled"
        text2 = f"[magenta]{total_closeable_calls} calls can be closed"

        if total_closeable_calls + total_rollable_calls > 0:
            group = Group(text1, text2, table)
        else:
            group = Group(text1, text2)

        return (rollable_calls, closeable_calls, group)

    async def get_maximum_new_contracts_for(
        self,
        symbol: str,
        primary_exchange: str,
        account_summary: Dict[str, AccountValue],
    ) -> int:
        total_buying_power = self.get_buying_power(account_summary)
        max_buying_power = (
            self.config["target"]["maximum_new_contracts_percent"] * total_buying_power
        )
        ticker = await self.ibkr.get_ticker_for_stock(
            symbol,
            primary_exchange,
        )
        price = midpoint_or_market_price(ticker)

        return max([1, round((max_buying_power / price) // 100)])

    async def check_for_uncovered_positions(
        self,
        account_summary: Dict[str, AccountValue],
        portfolio_positions: Dict[str, List[PortfolioItem]],
    ) -> Tuple[Table, List[Tuple[str, str, int, int]]]:
        call_actions_table = Table(title="Call writing summary")
        call_actions_table.add_column("Symbol")
        call_actions_table.add_column("Action")
        call_actions_table.add_column("Detail")
        calculate_net_contracts = self.config["write_when"]["calculate_net_contracts"]

        to_write: List[Tuple[str, str, int, int]] = []
        symbols = set(self.get_symbols())

        async def update_to_write_task(symbol: str) -> None:
            if symbol not in symbols:
                # skip positions we don't care about
                return
            short_call_count = (
                calculate_net_short_positions(portfolio_positions[symbol], "C")
                if calculate_net_contracts
                else count_short_option_positions(portfolio_positions[symbol], "C")
            )
            stock_count = math.floor(
                sum(
                    [
                        p.position
                        for p in portfolio_positions[symbol]
                        if isinstance(p.contract, Stock)
                    ]
                )
            )
            strike_limit = math.ceil(
                max(
                    [
                        get_strike_limit(self.config, symbol, "C") or 0,
                    ]
                    + [
                        p.averageCost or 0
                        for p in portfolio_positions[symbol]
                        if isinstance(p.contract, Stock)
                    ]
                )
            )

            target_short_calls = get_target_calls(
                self.config, symbol, stock_count, self.target_quantities[symbol]
            )
            new_contracts_needed = target_short_calls - short_call_count
            excess_calls = short_call_count - target_short_calls

            if excess_calls > 0:
                self.has_excess_calls.add(symbol)
                call_actions_table.add_row(
                    symbol,
                    "[yellow]None",
                    f"[yellow]Warning: excess_calls={excess_calls} stock_count={stock_count},"
                    f" short_call_count={short_call_count}, target_short_calls={target_short_calls}",
                )

            maximum_new_contracts = await self.get_maximum_new_contracts_for(
                symbol,
                self.get_primary_exchange(symbol),
                account_summary,
            )
            calls_to_write = max(
                [0, min([new_contracts_needed, maximum_new_contracts])]
            )

            ticker = await self.ibkr.get_ticker_for_stock(
                symbol, self.get_primary_exchange(symbol)
            )

            (write_threshold, absolute_daily_change) = (None, None)

            async def is_ok_to_write_calls(
                symbol: str,
                ticker: Optional[Ticker],
                calls_to_write: int,
            ) -> bool:
                nonlocal write_threshold, absolute_daily_change
                if (
                    not ticker
                    or calls_to_write <= 0
                    or not trading_is_allowed(self.config, symbol)
                ):
                    return False

                (can_write_when_green, can_write_when_red) = can_write_when(
                    self.config, symbol, "C"
                )

                if not can_write_when_green and ticker.marketPrice() > ticker.close:
                    call_actions_table.add_row(
                        symbol,
                        "[cyan1]None",
                        f"[cyan1]Skipping because can_write_when_green={can_write_when_green} and marketPrice={ticker.marketPrice():.2f} > close={ticker.close}",
                    )
                    return False
                if not can_write_when_red and ticker.marketPrice() < ticker.close:
                    call_actions_table.add_row(
                        symbol,
                        "[cyan1]None",
                        f"[cyan1]Skipping because can_write_when_red={can_write_when_red} and marketPrice={ticker.marketPrice():.2f} < close={ticker.close}",
                    )
                    return False

                (write_threshold, absolute_daily_change) = (
                    await self.get_write_threshold(ticker, "C")
                )
                if absolute_daily_change < write_threshold:
                    call_actions_table.add_row(
                        symbol,
                        "[cyan1]None",
                        f"[cyan1]Need to write {calls_to_write} calls, "
                        f"but skipping because absolute_daily_change={absolute_daily_change:.2f}"
                        f" less than write_threshold={write_threshold:.2f}",
                    )
                    return False
                return True

            ok_to_write = await is_ok_to_write_calls(symbol, ticker, calls_to_write)
            strike_limit = math.ceil(max([strike_limit, ticker.marketPrice()]))

            if calls_to_write > 0 and ok_to_write:
                call_actions_table.add_row(
                    symbol,
                    "[green]Write",
                    f"[green]Will write {calls_to_write} calls, {new_contracts_needed} needed, "
                    f"limited to {maximum_new_contracts} new contracts, at or above strike {dfmt(strike_limit)}"
                    f" (target_short_calls={target_short_calls} short_call_count={short_call_count} "
                    f"absolute_daily_change={absolute_daily_change:.2f} write_threshold={write_threshold:.2f})",
                )
                to_write.append(
                    (
                        symbol,
                        self.get_primary_exchange(symbol),
                        calls_to_write,
                        strike_limit,
                    )
                )

        tasks = [update_to_write_task(symbol) for symbol in portfolio_positions]
        await log.track_async(tasks, description="Checking for uncovered positions...")

        return (call_actions_table, to_write)

    async def write_calls(self, calls: List[Any]) -> None:
        for symbol, primary_exchange, quantity, strike_limit in calls:
            try:
                sell_ticker = await self.find_eligible_contracts(
                    Stock(
                        symbol,
                        self.get_order_exchange(),
                        currency="USD",
                        primaryExchange=primary_exchange,
                    ),
                    "C",
                    strike_limit,
                    minimum_price=lambda: get_minimum_credit(self.config),
                )
            except (RuntimeError, NoValidContractsError):
                log.error(
                    f"Finding eligible contracts for {symbol} failed. Continuing anyway..."
                )
                continue

            # Create order
            order = LimitOrder(
                "SELL",
                quantity,
                round(get_higher_price(sell_ticker), 2),
                algoStrategy=self.get_algo_strategy(),
                algoParams=self.get_algo_params(),
                tif="DAY",
                account=self.account_number,
            )

            # Enqueue order
            self.enqueue_order(sell_ticker.contract, order)

    async def write_puts(
        self, puts: List[Tuple[str, str, int, Optional[float]]]
    ) -> None:
        for symbol, primary_exchange, quantity, strike_limit in puts:
            try:
                sell_ticker = await self.find_eligible_contracts(
                    Stock(
                        symbol,
                        self.get_order_exchange(),
                        currency="USD",
                        primaryExchange=primary_exchange,
                    ),
                    "P",
                    strike_limit,
                    minimum_price=lambda: get_minimum_credit(self.config),
                )
            except (RuntimeError, NoValidContractsError):
                log.error(
                    f"Finding eligible contracts for {symbol} failed. Continuing anyway..."
                )
                continue

            # Create order
            order = LimitOrder(
                "SELL",
                quantity,
                round(get_higher_price(sell_ticker), 2),
                algoStrategy=self.get_algo_strategy(),
                algoParams=self.get_algo_params(),
                tif="DAY",
                account=self.account_number,
            )

            # Enqueue order
            self.enqueue_order(sell_ticker.contract, order)

    def get_primary_exchange(self, symbol: str) -> str:
        return self.config["symbols"][symbol].get("primary_exchange", "")

    def get_buying_power(self, account_summary: Dict[str, AccountValue]) -> int:
        return math.floor(
            float(account_summary["NetLiquidation"].value)
            * self.config["account"]["margin_usage"]
        )

    async def check_if_can_write_puts(
        self,
        account_summary: Dict[str, AccountValue],
        portfolio_positions: Dict[str, List[PortfolioItem]],
    ) -> Tuple[Table, Table, List[Tuple[str, str, int, Optional[float]]]]:
        # Get stock positions
        stock_positions = [
            position
            for symbol in portfolio_positions
            for position in portfolio_positions[symbol]
            if isinstance(position.contract, Stock)
        ]

        total_buying_power = self.get_buying_power(account_summary)

        stock_symbols: Dict[str, PortfolioItem] = dict()
        for stock in stock_positions:
            symbol = stock.contract.symbol
            stock_symbols[symbol] = stock

        targets: Dict[str, float] = dict()
        target_additional_quantity: Dict[str, Dict[str, int | bool]] = dict()

        calculate_net_contracts = self.config["write_when"]["calculate_net_contracts"]

        positions_summary_table = Table(
            title="Positions summary",
            show_edge=False,
        )
        positions_summary_table.add_column("Symbol")
        positions_summary_table.add_column("Shares", justify="right")
        positions_summary_table.add_column("Short puts", justify="right")
        positions_summary_table.add_column("Long puts", justify="right")
        if calculate_net_contracts:
            positions_summary_table.add_column("Net short puts", justify="right")
        positions_summary_table.add_column("Short calls", justify="right")
        positions_summary_table.add_column("Long calls", justify="right")
        if calculate_net_contracts:
            positions_summary_table.add_column("Net short calls", justify="right")
        positions_summary_table.add_column("Target value", justify="right")
        positions_summary_table.add_column("Target share qty", justify="right")
        positions_summary_table.add_column("Net target shares", justify="right")
        positions_summary_table.add_column("Net target contracts", justify="right")

        put_actions_table = Table(title="Put writing summary")
        put_actions_table.add_column("Symbol")
        put_actions_table.add_column("Action")
        put_actions_table.add_column("Detail")

        async def calculate_target_position_task(symbol: str) -> None:
            ticker = await self.ibkr.get_ticker_for_stock(
                symbol, self.get_primary_exchange(symbol)
            )

            current_position = math.floor(
                stock_symbols[symbol].position if symbol in stock_symbols else 0
            )

            targets[symbol] = round(
                self.config["symbols"][symbol]["weight"] * total_buying_power, 2
            )
            market_price = ticker.marketPrice()
            if (
                not market_price
                or math.isnan(market_price)
                or math.isclose(market_price, 0)
            ):
                log.error(
                    f"Invalid market price for {symbol} (market_price={market_price}), skipping for now"
                )
                return
            self.target_quantities[symbol] = math.floor(targets[symbol] / market_price)

            if symbol in portfolio_positions:
                # Current number of puts
                net_short_put_count = short_put_count = count_short_option_positions(
                    portfolio_positions[symbol], "P"
                )
                short_put_avg_strike = weighted_avg_short_strike(
                    portfolio_positions[symbol], "P"
                )
                long_put_count = count_long_option_positions(
                    portfolio_positions[symbol], "P"
                )
                long_put_avg_strike = weighted_avg_long_strike(
                    portfolio_positions[symbol], "P"
                )
                # Current number of calls
                net_short_call_count = short_call_count = count_short_option_positions(
                    portfolio_positions[symbol], "C"
                )
                short_call_avg_strike = weighted_avg_short_strike(
                    portfolio_positions[symbol], "C"
                )
                long_call_count = count_long_option_positions(
                    portfolio_positions[symbol], "C"
                )
                long_call_avg_strike = weighted_avg_long_strike(
                    portfolio_positions[symbol], "C"
                )

                if calculate_net_contracts:
                    net_short_put_count = calculate_net_short_positions(
                        portfolio_positions[symbol], "P"
                    )
                    net_short_call_count = calculate_net_short_positions(
                        portfolio_positions[symbol], "C"
                    )
            else:
                net_short_put_count = short_put_count = long_put_count = 0
                short_put_avg_strike = long_put_avg_strike = None
                net_short_call_count = short_call_count = long_call_count = 0
                short_call_avg_strike = long_call_avg_strike = None

            qty_to_write = math.floor(
                self.target_quantities[symbol]
                - current_position
                - 100 * net_short_put_count
            )
            net_target_shares = qty_to_write
            net_target_puts = net_target_shares // 100

            if calculate_net_contracts:
                positions_summary_table.add_row(
                    symbol,
                    ifmt(current_position),
                    ifmt(short_put_count),
                    ifmt(long_put_count),
                    ifmt(net_short_put_count),
                    ifmt(short_call_count),
                    ifmt(long_call_count),
                    ifmt(net_short_call_count),
                    dfmt(targets[symbol]),
                    ifmt(self.target_quantities[symbol]),
                    ifmt(net_target_shares),
                    ifmt(net_target_puts),
                )
                positions_summary_table.add_row(
                    "",
                    "",
                    dfmt(short_put_avg_strike),
                    dfmt(long_put_avg_strike),
                    "",
                    dfmt(short_call_avg_strike),
                    dfmt(long_call_avg_strike),
                )
            else:
                positions_summary_table.add_row(
                    symbol,
                    ifmt(current_position),
                    ifmt(short_put_count),
                    ifmt(long_put_count),
                    ifmt(short_call_count),
                    ifmt(long_call_count),
                    dfmt(targets[symbol]),
                    ifmt(self.target_quantities[symbol]),
                    ifmt(net_target_shares),
                    ifmt(net_target_puts),
                )
                positions_summary_table.add_row(
                    "",
                    "",
                    dfmt(short_put_avg_strike),
                    dfmt(long_put_avg_strike),
                    dfmt(short_call_avg_strike),
                    dfmt(long_call_avg_strike),
                )
            positions_summary_table.add_section()

            async def is_ok_to_write_puts(
                symbol: str,
                ticker: Ticker,
                puts_to_write: int,
            ) -> bool:
                if puts_to_write <= 0 or not trading_is_allowed(self.config, symbol):
                    return False

                (can_write_when_green, can_write_when_red) = can_write_when(
                    self.config, symbol, "P"
                )

                if not can_write_when_green and ticker.marketPrice() > ticker.close:
                    put_actions_table.add_row(
                        symbol,
                        "[cyan1]None",
                        f"[cyan1]Skipping because can_write_when_green={can_write_when_green} and marketPrice={ticker.marketPrice():.2f} > close={ticker.close}",
                    )
                    return False
                if not can_write_when_red and ticker.marketPrice() < ticker.close:
                    put_actions_table.add_row(
                        symbol,
                        "[cyan1]None",
                        f"[cyan1]Skipping because can_write_when_red={can_write_when_red} and marketPrice={ticker.marketPrice():.2f} < close={ticker.close}",
                    )
                    return False

                (write_threshold, absolute_daily_change) = (
                    await self.get_write_threshold(ticker, "P")
                )
                if absolute_daily_change < write_threshold:
                    put_actions_table.add_row(
                        symbol,
                        "[cyan1]None",
                        f"[cyan1]Need to write {puts_to_write} puts, but skipping because absolute_daily_change={absolute_daily_change:.2f} less than write_threshold={write_threshold:.2f}[/cyan1]",
                    )
                    return False
                return True

            ok_to_write = await is_ok_to_write_puts(symbol, ticker, net_target_puts)

            target_additional_quantity[symbol] = {
                "qty": net_target_puts,
                "ok_to_write": ok_to_write,
            }

        tasks = [
            calculate_target_position_task(symbol)
            for symbol in self.config["symbols"].keys()
        ]
        await log.track_async(tasks, description="Calculating target positions...")

        to_write: List[Tuple[str, str, int, Optional[float]]] = []

        async def update_to_write_task(
            symbol: str, target: Dict[str, int | bool]
        ) -> None:
            ok_to_write = target["ok_to_write"]
            additional_quantity = target["qty"]
            # NOTE: it's possible there are non-standard option contract sizes,
            # like with futures, but we don't bother handling those cases.
            # Please don't use this code with futures.
            if additional_quantity >= 1 and ok_to_write:
                maximum_new_contracts = await self.get_maximum_new_contracts_for(
                    symbol,
                    self.get_primary_exchange(symbol),
                    account_summary,
                )
                puts_to_write = min([additional_quantity, maximum_new_contracts])
                if puts_to_write > 0:
                    strike_limit = get_strike_limit(self.config, symbol, "P")
                    if strike_limit:
                        put_actions_table.add_row(
                            symbol,
                            "[green]Write",
                            f"[green]Will write {puts_to_write} puts, {additional_quantity}"
                            f" needed, capped at {maximum_new_contracts}, at or below strike ${strike_limit}",
                        )
                    else:
                        put_actions_table.add_row(
                            symbol,
                            "[green]Write",
                            f"[green]Will write {puts_to_write} puts, {additional_quantity}"
                            f" needed, capped at {maximum_new_contracts}",
                        )
                    to_write.append(
                        (
                            symbol,
                            self.get_primary_exchange(symbol),
                            puts_to_write,
                            strike_limit,
                        )
                    )
            elif additional_quantity < 0:
                self.has_excess_puts.add(symbol)
                put_actions_table.add_row(
                    symbol,
                    "[yellow]None",
                    "[yellow]Warning: excess positions based "
                    "on net liquidation and target margin usage",
                )

        tasks = [
            update_to_write_task(symbol, target)
            for symbol, target in target_additional_quantity.items()
        ]
        await log.track_async(tasks, description="Generating positions summary...")

        return (positions_summary_table, put_actions_table, to_write)

    async def close_puts(self, puts: List[PortfolioItem]) -> None:
        return await self.close_positions("P", puts)

    async def roll_puts(
        self,
        puts: List[PortfolioItem],
        account_summary: Dict[str, AccountValue],
    ) -> List[PortfolioItem]:
        return await self.roll_positions(puts, "P", account_summary)

    async def close_calls(self, calls: List[PortfolioItem]) -> None:
        return await self.close_positions("C", calls)

    async def roll_calls(
        self,
        calls: List[PortfolioItem],
        account_summary: Dict[str, AccountValue],
        portfolio_positions: Dict[str, List[PortfolioItem]],
    ) -> List[PortfolioItem]:
        return await self.roll_positions(
            calls, "C", account_summary, portfolio_positions
        )

    async def close_positions(self, right: str, positions: List[PortfolioItem]) -> None:
        log.notice(f"Close {right} positions...")
        for position in positions:
            try:
                position.contract.exchange = self.get_order_exchange()
                ticker = await self.ibkr.get_ticker_for_contract(position.contract)
                is_short = position.position < 0
                price = (
                    round(get_lower_price(ticker), 2)
                    if is_short
                    else round(get_higher_price(ticker), 2)
                )
                if util.isNan(price) or math.isnan(price) or not price:
                    # if the price is near zero or NaN, use the minimum price
                    log.warning(
                        f"Market price data unavailable for {position.contract.localSymbol}, using ticker.minTick={ticker.minTick}"
                    )
                    price = ticker.minTick

                qty = abs(position.position)
                order = LimitOrder(
                    "BUY" if is_short else "SELL",
                    qty,
                    price,
                    algoStrategy=self.get_algo_strategy(),
                    algoParams=self.get_algo_params(),
                    tif="DAY",
                    account=self.account_number,
                )

                self.enqueue_order(ticker.contract, order)
            except RuntimeError:
                log.error(
                    "Error occurred when trying to close position. Continuing anyway..."
                )
                continue

    async def roll_positions(
        self,
        positions: List[PortfolioItem],
        right: str,
        account_summary: Dict[str, AccountValue],
        portfolio_positions: Optional[Dict[str, List[PortfolioItem]]] = None,
    ) -> List[PortfolioItem]:
        closeable_positions: List[PortfolioItem] = []

        log.notice(f"Rolling {right} positions...")

        for position in positions:
            try:
                symbol = position.contract.symbol

                position.contract.exchange = self.get_order_exchange()
                buy_ticker = await self.ibkr.get_ticker_for_contract(position.contract)

                strike_limit = get_strike_limit(self.config, symbol, right)
                if right.startswith("C"):
                    average_cost = (
                        [
                            p.averageCost
                            for p in portfolio_positions[symbol]
                            if isinstance(p.contract, Stock)
                        ]
                        if portfolio_positions and symbol in portfolio_positions
                        else [0]
                    )
                    strike_limit = round(
                        max([strike_limit or 0] + average_cost),
                        2,
                    )
                    if maintain_high_water_mark(self.config, symbol):
                        strike_limit = max([strike_limit, position.contract.strike])

                elif right.startswith("P"):
                    strike_limit = round(
                        min(
                            [strike_limit or sys.float_info.max]
                            + [
                                max(
                                    [
                                        position.contract.strike,
                                        position.contract.strike
                                        + (
                                            position.averageCost
                                            / float(position.contract.multiplier)
                                        )
                                        - midpoint_or_market_price(buy_ticker),
                                    ]
                                )
                            ]
                        ),
                        2,
                    )
                    # special case: if we're rolling a put that's ITM, we want to roll to an equal or lower strike, not higher
                    if isinstance(position.contract, Option) and await self.put_is_itm(
                        position.contract
                    ):
                        strike_limit = min([strike_limit, position.contract.strike])

                kind = "calls" if right.startswith("C") else "puts"

                minimum_price = (
                    (lambda: get_minimum_credit(self.config))
                    if not self.config["roll_when"][kind]["credit_only"]
                    else (
                        lambda: midpoint_or_market_price(buy_ticker)
                        + get_minimum_credit(self.config)
                    )
                )

                def fallback_minimum_price() -> float:
                    return midpoint_or_market_price(buy_ticker)

                sell_ticker = await self.find_eligible_contracts(
                    Stock(
                        symbol,
                        self.get_order_exchange(),
                        "USD",
                        primaryExchange=self.get_primary_exchange(symbol),
                    ),
                    right,
                    strike_limit,
                    exclude_expirations_before=position.contract.lastTradeDateOrContractMonth,
                    exclude_exp_strike=(
                        position.contract.strike,
                        position.contract.lastTradeDateOrContractMonth,
                    ),
                    minimum_price=minimum_price,
                    fallback_minimum_price=fallback_minimum_price,
                )
                if not sell_ticker.contract:
                    raise RuntimeError(f"Invalid ticker (no contract): {sell_ticker}")

                qty_to_roll = math.floor(abs(position.position))
                maximum_new_contracts = await self.get_maximum_new_contracts_for(
                    symbol,
                    self.get_primary_exchange(symbol),
                    account_summary,
                )
                from_dte = option_dte(position.contract.lastTradeDateOrContractMonth)
                roll_when_dte = self.config["roll_when"]["dte"]
                if from_dte > roll_when_dte:
                    qty_to_roll = min([qty_to_roll, maximum_new_contracts])

                price = midpoint_or_market_price(buy_ticker) - midpoint_or_market_price(
                    sell_ticker
                )
                # a buy order should be at most the minimum price, when we expect a credit
                price = (
                    min([price, -get_minimum_credit(self.config)])
                    if self.config["roll_when"][kind]["credit_only"]
                    else price
                )

                # store a copy of the contracts so we can retrieve them later by conId
                self.qualified_contracts[position.contract.conId] = position.contract
                self.qualified_contracts[sell_ticker.contract.conId] = (
                    sell_ticker.contract
                )

                # Create combo legs
                comboLegs = [
                    ComboLeg(
                        conId=position.contract.conId,
                        ratio=1,
                        exchange=self.get_order_exchange(),
                        action="BUY",
                    ),
                    ComboLeg(
                        conId=sell_ticker.contract.conId,
                        ratio=1,
                        exchange=self.get_order_exchange(),
                        action="SELL",
                    ),
                ]

                # Create contract
                combo = Contract(
                    secType="BAG",
                    symbol=symbol,
                    currency="USD",
                    exchange=self.get_order_exchange(),
                    comboLegs=comboLegs,
                )

                # Create order
                order = LimitOrder(
                    "BUY",
                    qty_to_roll,
                    round(price, 2),
                    algoStrategy=self.get_algo_strategy(),
                    algoParams=self.get_algo_params(),
                    tif="DAY",
                    account=self.account_number,
                )

                to_dte = option_dte(sell_ticker.contract.lastTradeDateOrContractMonth)
                from_strike = position.contract.strike
                to_strike = sell_ticker.contract.strike
                log.info(
                    f"Rolling symbol={symbol} from_strike={from_strike} to_strike={to_strike} from_dte={from_dte} to_dte={to_dte} price={dfmt(price,3)} qty_to_roll={qty_to_roll}"
                )

                # Enqueue order
                self.enqueue_order(combo, order)
            except (NoValidContractsError, RequiredFieldValidationError):
                dte = option_dte(position.contract.lastTradeDateOrContractMonth)
                if (
                    close_if_unable_to_roll(self.config, position.contract.symbol)
                    and "max_dte" in self.config["roll_when"]
                    and dte <= self.config["roll_when"]["max_dte"]
                    and position_pnl(position) > 0
                ):
                    log.warning(
                        f"Unable to find a suitable contract to roll to for {position.contract.localSymbol}. Closing position instead..."
                    )
                    closeable_positions.append(position)
                    continue
                else:
                    log.error(
                        "Error occurred when trying to roll position. Continuing anyway..."
                    )
<<<<<<< HEAD
            except (RuntimeError, RequiredFieldValidationError):
                log.error(
                    "Error occurred when trying to roll position. Continuing anyway..."
=======
            except RuntimeError:
                console.print_exception()
                console.print(
                    "[yellow]Error occurred when trying to roll position. Continuing anyway...",
>>>>>>> 08ba514d
                )
                continue

        return closeable_positions

    async def find_eligible_contracts(
        self,
        underlying: Contract,
        right: str,
        strike_limit: Optional[float],
        minimum_price: Callable[[], float],
        exclude_expirations_before: Optional[str] = None,
        exclude_exp_strike: Optional[Tuple[float, str]] = None,
        fallback_minimum_price: Optional[Callable[[], float]] = None,
        target_dte: Optional[int] = None,
        target_delta: Optional[float] = None,
    ) -> Ticker:
        contract_target_dte: int = (
            target_dte if target_dte else get_target_dte(self.config, underlying.symbol)
        )
        contract_target_delta: float = (
            target_delta
            if target_delta
            else get_target_delta(self.config, underlying.symbol, right)
        )
        contract_max_dte = get_max_dte_for(underlying.symbol, self.config)

        log.notice(
            f"Searching option chain for symbol={underlying.symbol} "
            f"right={right} strike_limit={strike_limit} minimum_price={dfmt(minimum_price(),3)} "
            f"fallback_minimum_price={dfmt(fallback_minimum_price() if fallback_minimum_price else 0,3)} "
            f"contract_target_dte={contract_target_dte} contract_max_dte={contract_max_dte} "
            f"contract_target_delta={contract_target_delta}, "
            "this can take a while...",
        )

        underlying_ticker = await self.ibkr.get_ticker_for_contract(underlying)

        underlying_price = midpoint_or_market_price(underlying_ticker)

        chains = await self.ibkr.get_chains_for_contract(underlying)

        chain = next(c for c in chains if c.exchange == underlying.exchange)

        def valid_strike(strike: float) -> bool:
            if right.startswith("P") and strike_limit:
                return strike <= strike_limit
            elif right.startswith("P"):
                return strike <= underlying_price + 0.05 * underlying_price
            elif right.startswith("C") and strike_limit:
                return strike >= strike_limit
            elif right.startswith("C"):
                return strike >= underlying_price - 0.05 * underlying_price
            return False

        chain_expirations = self.config["option_chains"]["expirations"]
        min_dte = (
            option_dte(exclude_expirations_before) if exclude_expirations_before else 0
        )
        strikes = sorted(strike for strike in chain.strikes if valid_strike(strike))
        expirations = sorted(
            exp
            for exp in chain.expirations
            if option_dte(exp) >= contract_target_dte
            and option_dte(exp) >= min_dte
            and (not contract_max_dte or option_dte(exp) <= contract_max_dte)
        )[:chain_expirations]
        if len(expirations) < 1:
            raise NoValidContractsError(
                f"No valid contract expirations found for {underlying.symbol}. Continuing anyway...",
            )
        rights = [right]

        def nearest_strikes(strikes: List[float]) -> List[float]:
            chain_strikes = self.config["option_chains"]["strikes"]
            if right.startswith("P"):
                return strikes[-chain_strikes:]
            return strikes[:chain_strikes]

        strikes = nearest_strikes(strikes)
        if len(strikes) < 1:
            raise NoValidContractsError(
                f"No valid contract strikes found for {underlying.symbol}. Continuing anyway...",
            )
        log.info(
            f"Scanning between strikes {strikes[0]} and {strikes[-1]},"
            f" from expirations {expirations[0]} to {expirations[-1]}"
        )

        contracts = [
            Option(
                underlying.symbol,
                expiration,
                strike,
                right,
                self.get_order_exchange(),
                # tradingClass=chain.tradingClass,
            )
            for right in rights
            for expiration in expirations
            for strike in strikes
        ]

        contracts = await self.ibkr.qualify_contracts(*contracts)

        # exclude strike, but only for the first exp
        if exclude_exp_strike:
            contracts = [
                c
                for c in contracts
                if (
                    c.lastTradeDateOrContractMonth != exclude_exp_strike[1]
                    or c.strike != exclude_exp_strike[0]
                )
            ]

        tickers = await self.ibkr.get_tickers_for_contracts(
            contracts,
            generic_tick_list="101",
            required_fields=[],
            optional_fields=[
                TickerField.MARKET_PRICE,
                TickerField.GREEKS,
                TickerField.OPEN_INTEREST,
                TickerField.MIDPOINT,
            ],
        )

        def open_interest_is_valid(ticker: Ticker, minimum_open_interest: int) -> bool:
            # The open interest value is never present when using historical
            # data, so just ignore it when the value is None
            if right.startswith("P"):
                return ticker.putOpenInterest >= minimum_open_interest
            if right.startswith("C"):
                return ticker.callOpenInterest >= minimum_open_interest
            return False

        def delta_is_valid(ticker: Ticker) -> bool:
            return (
                ticker.modelGreeks is not None
                and ticker.modelGreeks
                and ticker.modelGreeks.delta is not None
                and not util.isNan(ticker.modelGreeks.delta)
                and abs(ticker.modelGreeks.delta) <= contract_target_delta
            )

        def price_is_valid(ticker: Ticker) -> bool:
            def cost_doesnt_exceed_market_price(ticker: Ticker) -> bool:
                # when writing puts, we need to be sure that the strike +
                # credit is less than or equal to the current market price, so
                # that we don't exceed the target capital allocation for this
                # position
                return (
                    right.startswith("C")
                    or isinstance(ticker.contract, Option)
                    and ticker.contract.strike
                    <= midpoint_or_market_price(ticker) + underlying_price
                )

            return midpoint_or_market_price(
                ticker
            ) > minimum_price() and cost_doesnt_exceed_market_price(ticker)

        # Filter out invalid price
        tickers = [
            ticker
            for ticker in log.track(
                tickers,
                description="Filtering invalid prices...",
                total=len(tickers),
            )
            if price_is_valid(ticker)
        ]

        # Filter out invalid greeks
        new_tickers = []
        delta_reject_tickers = []
        for ticker in log.track(
            tickers, description="Filtering invalid deltas...", total=len(tickers)
        ):
            if delta_is_valid(ticker):
                new_tickers.append(ticker)
            else:
                delta_reject_tickers.append(ticker)
        tickers = new_tickers

        def filter_remaining_tickers(
            tickers: List[Ticker], delta_ord_desc: bool
        ) -> List[Ticker]:
            minimum_open_interest = self.config["target"]["minimum_open_interest"]

            if minimum_open_interest > 0:
                tickers = [
                    ticker
                    for ticker in log.track(
                        tickers,
                        description=f"Filtering by open interests with delta_ord_desc: {delta_ord_desc}...",
                        total=len(tickers),
                    )
                    if open_interest_is_valid(ticker, minimum_open_interest)
                ]

            # Sort by delta first, then expiry date
            tickers = sorted(
                sorted(
                    tickers,
                    key=lambda t: (
                        abs(t.modelGreeks.delta)
                        if t.modelGreeks and t.modelGreeks.delta
                        else 0
                    ),
                    reverse=delta_ord_desc,
                ),
                key=lambda t: (
                    option_dte(t.contract.lastTradeDateOrContractMonth)
                    if t.contract
                    else 0
                ),
            )

            return tickers

        tickers = filter_remaining_tickers(list(tickers), True)

        the_chosen_ticker = None

        if len(tickers) == 0:
            if not math.isclose(minimum_price(), 0.0):
                # if we arrive here, it means that 1) we expect to roll for a
                # credit only, but 2) we didn't find any suitable contracts,
                # most likely because we can't roll out and up/down to the
                # target delta
                #
                # because of this, we'll allow rolling to a less-than-optimal
                # strike, provided it's still a credit
                tickers = filter_remaining_tickers(list(delta_reject_tickers), False)
            if len(tickers) < 1:
                # if there are _still_ no tickers remaining, there's nothing
                # more we can do
                raise NoValidContractsError(
                    f"No valid contracts found for {underlying.symbol}. Continuing anyway...",
                )
        elif fallback_minimum_price is not None:
            # if there's a fallback minimum price specified, try to find
            # contracts that are at least that price first
            for ticker in tickers:
                if midpoint_or_market_price(ticker) > fallback_minimum_price():
                    the_chosen_ticker = ticker
                    break
            if the_chosen_ticker is None:
                # uh of, if we make it here then all of these options are
                # net debits, so let's at least choose the ticker that will
                # result in the smallest debit (i.e., minimize the max loss)
                tickers = sorted(tickers, key=midpoint_or_market_price, reverse=True)

        if the_chosen_ticker is None:
            # fall back to the first suitable result
            the_chosen_ticker = tickers[0]

        if not the_chosen_ticker or not the_chosen_ticker.contract:
            raise RuntimeError(
                f"Something went wrong, the_chosen_ticker={the_chosen_ticker}"
            )

        log.notice(
            f"Found suitable contract for {underlying.symbol} at "
            f"strike={the_chosen_ticker.contract.strike} "
            f"dte={option_dte(the_chosen_ticker.contract.lastTradeDateOrContractMonth)} "
            f"price={dfmt(midpoint_or_market_price(the_chosen_ticker),3)}"
        )

        return the_chosen_ticker

    def get_algo_strategy(self) -> str:
        return self.config["orders"]["algo"]["strategy"]

    def get_algo_params(self) -> List[TagValue]:
        return algo_params_from(self.config["orders"]["algo"]["params"])

    def get_order_exchange(self) -> str:
        return self.config["orders"]["exchange"]

    async def do_vix_hedging(
        self,
        account_summary: Dict[str, AccountValue],
        portfolio_positions: Dict[str, List[PortfolioItem]],
    ) -> None:
        log.notice("Checking on our VIX call hedge...")

        async def inner_handler() -> None:
            if not self.config["vix_call_hedge"]["enabled"]:
                log.warning("🛑 VIX call hedging not enabled, skipping...")
                return None

            async def vix_calls_should_be_closed() -> (
                tuple[bool, Optional[Ticker], Optional[float]]
            ):
                if "close_hedges_when_vix_exceeds" in self.config["vix_call_hedge"]:
                    vix_contract = Index("VIX", "CBOE", "USD")
                    vix_ticker = await self.ibkr.get_ticker_for_contract(vix_contract)
                    close_hedges_when_vix_exceeds = self.config["vix_call_hedge"][
                        "close_hedges_when_vix_exceeds"
                    ]
                    if vix_ticker.marketPrice() > close_hedges_when_vix_exceeds:
                        return (True, vix_ticker, close_hedges_when_vix_exceeds)
                    return (False, vix_ticker, close_hedges_when_vix_exceeds)
                return (False, None, None)

            ignore_dte = self.config["vix_call_hedge"]["ignore_dte"]

            net_vix_call_count = net_option_positions(
                "VIX", portfolio_positions, "C", ignore_dte=ignore_dte
            )
            if net_vix_call_count > 0:
                log.info(
                    f"[bold blue_violet]net_vix_call_count={net_vix_call_count} "
                    f"(DTE <= {ignore_dte} contracts ignored), "
                    "checking if we need to close positions...",
                )
                (
                    close_vix_calls,
                    vix_ticker,
                    close_hedges_when_vix_exceeds,
                ) = await vix_calls_should_be_closed()
                if close_vix_calls and vix_ticker and close_hedges_when_vix_exceeds:
                    log.info(
                        f"VIX={vix_ticker.marketPrice():.2f}, which exceeds "
                        f"vix_call_hedge.close_hedges_when_vix_exceeds={close_hedges_when_vix_exceeds}, "
                        "checking if we need to close positions...",
                    )
                    for position in portfolio_positions["VIX"]:
                        if (
                            position.contract.right.startswith("C")
                            and position.position < 0
                        ):
                            # only applies to long calls
                            continue
                        log.notice(
                            f"Creating closing order for {position.contract.localSymbol}..."
                        )
                        position.contract.exchange = self.get_order_exchange()
                        sell_ticker = await self.ibkr.get_ticker_for_contract(
                            position.contract
                        )
                        price = round(get_lower_price(sell_ticker), 2)
                        qty = abs(position.position)
                        order = LimitOrder(
                            "SELL",
                            qty,
                            price,
                            algoStrategy=self.get_algo_strategy(),
                            algoParams=self.get_algo_params(),
                            tif="DAY",
                            account=self.account_number,
                        )

                        self.enqueue_order(sell_ticker.contract, order)

                log.info(
                    f"net_vix_call_count={net_vix_call_count}, no action is needed at this time",
                )
                return

            log.info(
                f"net_vix_call_count={net_vix_call_count}, checking if we should open new positions...",
            )

            (
                close_vix_calls,
                vix_ticker,
                close_hedges_when_vix_exceeds,
            ) = await vix_calls_should_be_closed()
            # we never want to write calls if we're simultaneously ready to close calls
            if not close_vix_calls:
                try:
                    vixmo_contract = Index("VIXMO", "CBOE", "USD")
                    vixmo_ticker = await self.ibkr.get_ticker_for_contract(
                        vixmo_contract
                    )

                    weight = 0.0

                    for allocation in self.config["vix_call_hedge"]["allocation"]:
                        if (
                            "lower_bound" in allocation
                            and "upper_bound" in allocation
                            and allocation["lower_bound"]
                            <= vixmo_ticker.marketPrice()
                            < allocation["upper_bound"]
                        ):
                            weight = allocation["weight"]
                            break
                        elif (
                            "lower_bound" in allocation
                            and allocation["lower_bound"] <= vixmo_ticker.marketPrice()
                        ):
                            weight = allocation["weight"]
                            break
                        elif (
                            "upper_bound" in allocation
                            and vixmo_ticker.marketPrice() < allocation["upper_bound"]
                        ):
                            weight = allocation["weight"]
                            break

                    log.info(
                        f"VIXMO={vixmo_ticker.marketPrice():.2f}, target call hedge weight={weight}",
                    )

                    allocation_amount = (
                        float(account_summary["NetLiquidation"].value) * weight
                    )
                    delta = self.config["vix_call_hedge"]["delta"]
                    target_dte = self.config["vix_call_hedge"]["target_dte"]
                    if weight > 0:
                        log.notice(
                            f"Current VIXMO spot price prescribes an allocation of up to "
                            f"${allocation_amount:.2f} for purchasing VIX calls, "
                            f"at or above delta={delta} with a DTE >= {target_dte}",
                        )
                    else:
                        log.info(
                            "Based on current VIXMO value and rules, no action is needed",
                        )
                        return

                    log.info(
                        "Scanning VIX option chain for eligible contracts...",
                    )
                    vix_contract = Index("VIX", "CBOE", "USD")
                    buy_ticker = await self.find_eligible_contracts(
                        vix_contract,
                        "C",
                        0,
                        target_delta=delta,
                        target_dte=target_dte,
                        minimum_price=lambda: get_minimum_credit(self.config),
                    )
                    if not isinstance(buy_ticker.contract, Option):
                        raise RuntimeError(
                            f"Something went wrong, buy_ticker={buy_ticker}"
                        )
                    price = round(get_lower_price(buy_ticker), 2)
                    qty = math.floor(
                        allocation_amount
                        / price
                        / float(buy_ticker.contract.multiplier)
                    )

                    order = LimitOrder(
                        "BUY",
                        qty,
                        price,
                        algoStrategy=self.get_algo_strategy(),
                        algoParams=self.get_algo_params(),
                        tif="DAY",
                        account=self.account_number,
                    )

                    self.enqueue_order(buy_ticker.contract, order)
                except (RuntimeError, NoValidContractsError):
                    log.error(
                        "Error occurred when VIX call hedging. Continuing anyway..."
                    )

        await inner_handler()

    def calc_pending_cash_balance(self) -> float:
        def get_multiplier(contract: Contract) -> float:
            if contract.secType == "BAG":
                # with combos/bag orders we'll use the _first_ multiplier, for
                # simplicity, because we only create combos with equal legs
                return float(
                    self.qualified_contracts[contract.comboLegs[0].conId].multiplier
                )
            return float(contract.multiplier)

        return sum(
            [
                order.lmtPrice * order.totalQuantity * get_multiplier(contract)
                for (contract, order) in self.orders
                if order.action == "SELL"
            ]
        ) - sum(
            [
                order.lmtPrice * order.totalQuantity * get_multiplier(contract)
                for (contract, order) in self.orders
                if order.action == "BUY"
            ]
        )

    async def do_cashman(
        self,
        account_summary: Dict[str, AccountValue],
        portfolio_positions: Dict[str, List[PortfolioItem]],
    ) -> None:
        log.notice("Cash management...")

        async def inner_handler() -> None:
            if not self.config["cash_management"]["enabled"]:
                log.warning(
                    "🛑 Cash management not enabled, skipping",
                )
                return None

            target_cash_balance = self.config["cash_management"]["target_cash_balance"]
            buy_threshold = self.config["cash_management"]["buy_threshold"]
            sell_threshold = self.config["cash_management"]["sell_threshold"]
            cash_balance = math.floor(float(account_summary["TotalCashValue"].value))
            pending_balance = self.calc_pending_cash_balance()

            try:

                async def make_order() -> tuple[Optional[Ticker], Optional[LimitOrder]]:
                    symbol = self.config["cash_management"]["cash_fund"]
                    primary_exchange = self.config["cash_management"].get(
                        "primary_exchange", ""
                    )
                    order_exchange = (
                        self.config["cash_management"]["orders"]["exchange"]
                        if "orders" in self.config["cash_management"]
                        else None
                    )
                    ticker = await self.ibkr.get_ticker_for_stock(
                        symbol, primary_exchange, order_exchange
                    )
                    algo = (
                        self.config["cash_management"]["orders"]["algo"]
                        if "orders" in self.config["cash_management"]
                        else self.config["orders"]["algo"]
                    )

                    amount = cash_balance + pending_balance - target_cash_balance
                    price = ticker.ask if amount > 0 else ticker.bid
                    qty = amount // price

                    if util.isNan(qty):
                        raise RuntimeError("ERROR: qty is NaN")

                    if qty > 0:
                        log.notice(
                            f"cash_balance={dfmt(cash_balance)} which exceeds "
                            f"(target_cash_balance + pending_balance + buy_threshold)="
                            f"{(dfmt(target_cash_balance + pending_balance + buy_threshold))} "
                            f"with pending_balance={dfmt(pending_balance)}"
                        )
                        log.notice(
                            f"Will buy {symbol} with qty={qty} shares at price={price}"
                        )

                    # make sure qty does not exceed balance if it's a negative value
                    if qty < 0:
                        # subtract 1 to keep cash balance above target
                        qty -= 1
                        log.notice(
                            f"(cash_balance + pending_balance)={dfmt(cash_balance + pending_balance)} which is less than "
                            f"(target_cash_balance + pending_balance - sell_threshold)="
                            f"{(dfmt(target_cash_balance - sell_threshold))} "
                            f"with pending_balance={dfmt(pending_balance)}"
                        )
                        if symbol not in portfolio_positions:
                            # we don't have any positions to sell
                            log.warning(
                                f"Will sell {symbol} with qty={-qty} at"
                                f" price={price}, but we have no position to sell"
                            )
                            return (None, None)
                        positions = [
                            p.position
                            for p in portfolio_positions[symbol]
                            if isinstance(p.contract, Stock)
                        ]
                        position = positions[0] if len(positions) > 0 else 0
                        qty = min([max([-math.floor(position), qty]), 0])
                        # if for some reason the qty is zero, do nothing
                        if qty == 0:
                            log.warning(
                                f"Will sell {symbol} with qty={-qty} at price={price}, but we don't have any shares to sell"
                            )
                            return (None, None)
                        log.notice(
                            f"Will sell {symbol} with qty={-qty} at price={price}"
                        )

                    order = LimitOrder(
                        "BUY" if qty > 0 else "SELL",
                        abs(qty),
                        round(price, 2),
                        algoStrategy=algo["strategy"],
                        algoParams=algo_params_from(algo["params"]),
                        tif="DAY",
                        account=self.account_number,
                        transmit=True,
                    )

                    return (ticker, order)

                if (
                    cash_balance + pending_balance > target_cash_balance + buy_threshold
                    or cash_balance + pending_balance
                    < target_cash_balance - sell_threshold
                ):
                    (ticker, order) = await make_order()
                    if ticker and ticker.contract and order:
                        self.enqueue_order(ticker.contract, order)
                else:
                    log.notice(
                        "All good, nothing to do here. "
                        f"cash_balance={dfmt(cash_balance)} pending_balance={dfmt(pending_balance)}"
                    )

            except RuntimeError:
                log.error("Error occurred when cash hedging. Continuing anyway...")

        await inner_handler()

    def enqueue_order(self, contract: Optional[Contract], order: LimitOrder) -> None:
        if not contract:
            return
        self.orders.append((contract, order))

    def submit_orders(self) -> None:
        def submit(contract: Contract, order: Order) -> Optional[Trade]:
            try:
                trade = self.ibkr.place_order(contract, order)
                return trade
            except RuntimeError:
                log.error(f"Failed to submit contract: {contract}, order: {order}")
            return None

        self.trades = [
            trade
            for trade in [submit(order[0], order[1]) for order in self.orders]
            if trade
        ]

        if len(self.trades) > 0:
            table = Table(
                title="Orders submitted", show_lines=True, box=box.MINIMAL_HEAVY_HEAD
            )
            table.add_column("Symbol")
            table.add_column("Exchange")
            table.add_column("Contract")
            table.add_column("Action")
            table.add_column("Price")
            table.add_column("Qty")
            table.add_column("Status")
            table.add_column("Filled")

            for trade in self.trades:
                if trade:
                    table.add_row(
                        trade.contract.symbol,
                        trade.contract.exchange,
                        Pretty(trade.contract, indent_size=2),
                        trade.order.action,
                        dfmt(trade.order.lmtPrice),
                        ifmt(int(trade.order.totalQuantity)),
                        trade.orderStatus.status,
                        ffmt(trade.orderStatus.filled, 0),
                    )
            log.print(table)

    async def adjust_prices(self) -> None:
        if (
            all(
                [
                    not self.config["symbols"][symbol].get(
                        "adjust_price_after_delay", False
                    )
                    for symbol in self.config["symbols"]
                ]
            )
            or len(self.trades) == 0
        ):
            log.warning("Skipping order price adjustments...")
            return

        delay = random.randrange(
            self.config["orders"]["price_update_delay"][0],
            self.config["orders"]["price_update_delay"][1],
        )

        await self.ibkr.wait_for_orders_complete(self.trades, delay)

        unfilled = [
            (idx, trade)
            for idx, trade in enumerate(self.trades)
            if trade
            and trade.contract.symbol in self.config["symbols"]
            and self.config["symbols"][trade.contract.symbol].get(
                "adjust_price_after_delay", False
            )
            and not trade.isDone()
        ]

        for idx, trade in unfilled:
            try:
                ticker = await self.ibkr.get_ticker_for_contract(
                    trade.contract,
                    required_fields=[TickerField.MIDPOINT],
                    optional_fields=[TickerField.MARKET_PRICE],
                )

                (contract, order) = (trade.contract, trade.order)
                updated_price = np.sign(order.lmtPrice) * max(
                    [
                        (
                            get_minimum_credit(self.config)
                            if order.action == "BUY" and order.lmtPrice <= 0.0
                            else 0.0
                        ),
                        math.fabs(round((order.lmtPrice + ticker.midpoint()) / 2.0, 2)),
                    ]
                )

                # We only want to tighten spreads, not widen them. If the
                # resulting price change would increase the spread, we'll
                # skip it.
                if would_increase_spread(order, updated_price):
                    log.warning(
                        f"Skipping order for {contract.symbol}"
                        f" with old lmtPrice={dfmt(order.lmtPrice)} updated lmtPrice={dfmt(updated_price)}, because updated price would increase spread"
                    )
                    return

                # Check if the updated price is actually any different
                # before proceeding, and make sure the signs match so we
                # don't switch a credit to a debit or vice versa.
                if order.lmtPrice != updated_price and np.sign(
                    order.lmtPrice
                ) == np.sign(updated_price):
                    log.info(
                        f"Resubmitting {order.action} {contract.secType} order for {contract.symbol} with old lmtPrice={dfmt(order.lmtPrice)} updated lmtPrice={dfmt(updated_price)}"
                    )
                    order.lmtPrice = float(updated_price)

                    # For some reason, we need to create a new order object
                    # and populate the fields rather than modifying the
                    # existing order in-place (janky).
                    order = LimitOrder(
                        order.action,
                        order.totalQuantity,
                        updated_price,
                        orderId=order.orderId,
                        algoStrategy=order.algoStrategy,
                        algoParams=order.algoParams,
                    )

                    # put the trade back from whence it came
                    self.trades[idx] = self.ibkr.place_order(contract, order)

                    log.info(f"Order updated, order={self.trades[idx].order}")
            except (RuntimeError, RequiredFieldValidationError):
                log.error(
                    "Couldn't generate midpoint price for {trade.contract}, skipping"
                )
                continue

    async def get_write_threshold(
        self, ticker: Ticker, right: str
    ) -> tuple[float, float]:
        assert ticker.contract is not None
        absolute_daily_change = math.fabs(ticker.marketPrice() - ticker.close)

        threshold_sigma = get_write_threshold_sigma(
            self.config, ticker.contract.symbol, right
        )
        if threshold_sigma:
            hist_prices = await self.ibkr.request_historical_data(
                ticker.contract,
                self.config["constants"]["daily_stddev_window"],
            )
            log_prices = np.log(np.array([p.close for p in hist_prices]))
            stddev = np.std(np.diff(log_prices), ddof=1)

            return (
                ticker.close * (np.exp(stddev) - 1).astype(float) * threshold_sigma,
                absolute_daily_change,
            )
        else:
            threshold_perc = get_write_threshold_perc(
                self.config, ticker.contract.symbol, right
            )
            return (threshold_perc * ticker.close, absolute_daily_change)<|MERGE_RESOLUTION|>--- conflicted
+++ resolved
@@ -1459,16 +1459,9 @@
                     log.error(
                         "Error occurred when trying to roll position. Continuing anyway..."
                     )
-<<<<<<< HEAD
-            except (RuntimeError, RequiredFieldValidationError):
+            except RuntimeError:
                 log.error(
                     "Error occurred when trying to roll position. Continuing anyway..."
-=======
-            except RuntimeError:
-                console.print_exception()
-                console.print(
-                    "[yellow]Error occurred when trying to roll position. Continuing anyway...",
->>>>>>> 08ba514d
                 )
                 continue
 
